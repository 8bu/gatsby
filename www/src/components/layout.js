--- conflicted
+++ resolved
@@ -19,11 +19,7 @@
 
 export default function DefaultLayout({ location, locale, children }) {
   return (
-<<<<<<< HEAD
-    <IconContext.Provider value={{ style: { verticalAlign: `middle` } }}>
-=======
     <IconContext.Provider value={{ style: { verticalAlign: "middle" } }}>
->>>>>>> f71fea17
       <LocaleContext.Provider value={locale || defaultLang}>
         <Global styles={globalStyles} />
         <SiteMetadata pathname={location.pathname} locale={locale} />
