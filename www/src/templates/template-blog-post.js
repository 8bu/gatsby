/** @jsx jsx */
import { jsx } from "theme-ui"
import React from "react"
import { graphql } from "gatsby"
import Img from "gatsby-image"
import { MDXRenderer } from "gatsby-plugin-mdx"

import BlogPostMetadata from "../components/blog-post-metadata"
import { mediaQueries } from "gatsby-design-tokens/dist/theme-gatsbyjs-org"
import Link from "../components/localized-link"
import Container from "../components/container"
import EmailCaptureForm from "../components/email-capture-form"
import TagsSection from "../components/tags-section"
import Avatar from "../components/avatar"
import PrevAndNext from "../components/prev-and-next"
import FooterLinks from "../components/shared/footer-links"

<<<<<<< HEAD
class BlogPostTemplate extends React.Component {
  render() {
    const {
      pageContext: { prev, next },
      data: { blogPost: post },
    } = this.props
    const BioLine = ({ children }) => (
      <p
        sx={{
          color: `textMuted`,
          fontFamily: `heading`,
          lineHeight: `dense`,
          m: 0,
        }}
      >
        {children}
      </p>
    )

    return (
      <>
        <Container>
          {
            // TODO
            // - settle on `docSearch-content` as selector to identify
            //   Algolia DocSearch content
            // - make use of components/docsearch-content in place of <main>
            //
            // `post` and `post-body` are only in use as selectors in the
            // docsearch config for gatsbyjs.org for individual blog posts:
            // https://github.com/algolia/docsearch-configs/blob/89706210b62e2f384e52ca1b104f92bc0e225fff/configs/gatsbyjs.json#L71-L76
          }
          <main id={`reach-skip-nav`} className="post docSearch-content">
            <BlogPostMetadata post={post} />
            <div sx={{ display: `flex`, flexDirection: `column` }}>
              <section
                sx={{
                  display: `flex`,
                  mb: 5,
                  [mediaQueries.md]: {
                    mt: 3,
                    mb: 9,
                  },
                }}
              >
                <div css={{ flex: `0 0 auto` }}>
                  <Link
                    to={post.author.fields.slug}
                    css={{ "&&": { borderBottom: 0 } }}
                  >
                    <Avatar
                      image={post.author.avatar.childImageSharp.fixed}
                      overrideCSS={{ mr: 5 }}
                    />
                  </Link>
                </div>
                <div css={{ flex: `1 1 auto` }}>
                  <Link to={post.author.fields.slug}>
                    <h4
=======
export default function BlogPostTemplate({ pageContext, data }) {
  const { prev, next } = pageContext
  const post = data.mdx
  const BioLine = ({ children }) => (
    <p
      sx={{
        color: `textMuted`,
        fontFamily: `heading`,
        lineHeight: `dense`,
        m: 0,
      }}
    >
      {children}
    </p>
  )

  return (
    <>
      <Container>
        {
          // TODO
          // - settle on `docSearch-content` as selector to identify
          //   Algolia DocSearch content
          // - make use of components/docsearch-content in place of <main>
          //
          // `post` and `post-body` are only in use as selectors in the
          // docsearch config for gatsbyjs.org for individual blog posts:
          // https://github.com/algolia/docsearch-configs/blob/89706210b62e2f384e52ca1b104f92bc0e225fff/configs/gatsbyjs.json#L71-L76
        }
        <main id={`reach-skip-nav`} className="post docSearch-content">
          <BlogPostMetadata post={post} />
          <div sx={{ display: `flex`, flexDirection: `column` }}>
            <section
              sx={{
                display: `flex`,
                mb: 5,
                [mediaQueries.md]: {
                  mt: 3,
                  mb: 9,
                },
              }}
            >
              <div css={{ flex: `0 0 auto` }}>
                <Link
                  to={post.frontmatter.author.fields.slug}
                  css={{ "&&": { borderBottom: 0 } }}
                >
                  <Avatar
                    image={post.frontmatter.author.avatar.childImageSharp.fixed}
                    alt={post.frontmatter.author.id}
                    overrideCSS={{ mr: 5 }}
                  />
                </Link>
              </div>
              <div css={{ flex: `1 1 auto` }}>
                <Link to={post.frontmatter.author.fields.slug}>
                  <h4
                    sx={{
                      fontSize: 3,
                      mb: 1,
                      color: `link.color`,
                    }}
                  >
                    <span
>>>>>>> 6c915872
                      sx={{
                        borderBottom: t => `1px solid ${t.colors.link.border}`,
                        transition: t =>
                          `all ${t.transition.speed.fast} ${t.transition.curve.default}`,
                        "&:hover": { borderColor: `link.hoverBorder` },
                      }}
                    >
<<<<<<< HEAD
                      <span
                        sx={{
                          borderBottom: t =>
                            `1px solid ${t.colors.link.border}`,
                          transition: t =>
                            `all ${t.transition.speed.fast} ${t.transition.curve.default}`,
                          "&:hover": { borderColor: `link.hoverBorder` },
                        }}
                      >
                        {post.author.id}
                      </span>
                    </h4>
                  </Link>
                  <BioLine>{post.author.bio}</BioLine>
                  <BioLine>
                    {post.timeToRead} min read · {post.date}
                    {post.canonicalLink && (
                      <span>
                        {` `}
                        (originally published at
                        {` `}
                        <a href={post.canonicalLink}>{post.publishedAt}</a>)
                      </span>
=======
                      {post.frontmatter.author.id}
                    </span>
                  </h4>
                </Link>
                <BioLine>{post.frontmatter.author.bio}</BioLine>
                <BioLine>
                  {post.timeToRead} min read · {post.frontmatter.date}
                  {post.frontmatter.canonicalLink && (
                    <span>
                      {` `}
                      (originally published at
                      {` `}
                      <a href={post.frontmatter.canonicalLink}>
                        {post.fields.publishedAt}
                      </a>
                      )
                    </span>
                  )}
                </BioLine>
              </div>
            </section>
            <h1
              sx={{
                marginTop: 0,
                order: 0,
                letterSpacing: `tight`,
                lineHeight: `dense`,
                fontSize: [6, 7, 8, 9, 11],
                [mediaQueries.lg]: {
                  mb: 8,
                },
              }}
            >
              {post.frontmatter.title}
            </h1>
            {post.frontmatter.image &&
              post.frontmatter.showImageInArticle !== false && (
                <div
                  sx={{
                    mt: 8,
                    mb: 12,
                    [mediaQueries.lg]: {
                      ml: `-8em`,
                    },
                  }}
                >
                  <Img fluid={post.frontmatter.image.childImageSharp.fluid} />
                  {post.frontmatter.imageAuthor &&
                    post.frontmatter.imageAuthorLink && (
                      <em>
                        Image by
                        {` `}
                        <a href={post.frontmatter.imageAuthorLink}>
                          {post.frontmatter.imageAuthor}
                        </a>
                      </em>
>>>>>>> 6c915872
                    )}
                </div>
<<<<<<< HEAD
              </section>
              <h1
                sx={{
                  marginTop: 0,
                  order: 0,
                  letterSpacing: `tight`,
                  lineHeight: `dense`,
                  fontSize: [6, 7, 8, 9, 11],
                  [mediaQueries.lg]: {
                    mb: 8,
                  },
                }}
              >
                {post.title}
              </h1>
              {post.image && post.showImageInArticle && (
                <div
                  sx={{
                    mt: 8,
                    mb: 12,
                    [mediaQueries.lg]: {
                      ml: `-8em`,
                    },
                  }}
                >
                  <Img fluid={post.image.childImageSharp.fluid} />
                  {post.imageAuthor && post.imageAuthorLink && (
                    <em>
                      Image by
                      {` `}
                      <a href={post.imageAuthorLink}>{post.imageAuthor}</a>
                    </em>
                  )}
                </div>
              )}
            </div>
            <section className="post-body">
              <MDXRenderer>{post.body}</MDXRenderer>
            </section>
            <TagsSection tags={post.tags} />
            <EmailCaptureForm />
          </main>
=======
              )}
          </div>
          <section className="post-body">
            <MDXRenderer>{post.body}</MDXRenderer>
          </section>
          <TagsSection tags={post.frontmatter.tags} />
          <EmailCaptureForm />
        </main>
      </Container>
      <div
        sx={{
          borderTop: t => `1px solid ${t.colors.ui.border}`,
          mt: 9,
          [mediaQueries.md]: { pt: 5 },
          [mediaQueries.lg]: { pt: 7 },
        }}
      >
        <Container>
          <PrevAndNext prev={prev} next={next} />
>>>>>>> 6c915872
        </Container>
        <FooterLinks />
      </div>
    </>
  )
}

export const pageQuery = graphql`
  query($slug: String!) {
    blogPost(slug: { eq: $slug }) {
      body
      timeToRead
      slug
      excerpt
      publishedAt
      title
      seoTitle
      date(formatString: "MMMM Do YYYY")
      rawDate: date
      canonicalLink
      tags
      image {
        childImageSharp {
          resize(width: 1500) {
            src
          }
          fluid(maxWidth: 786) {
            ...GatsbyImageSharpFluid
          }
        }
      }
      imageAuthor
      imageAuthorLink
      imageTitle
      showImageInArticle
      twittercard
      author {
        id
        bio
        twitter
        fields {
          slug
        }
        avatar {
          childImageSharp {
            fixed(
              width: 64
              height: 64
              quality: 75
              traceSVG: {
                turdSize: 10
                background: "#f6f2f8"
                color: "#e0d6eb"
              }
            ) {
              ...GatsbyImageSharpFixed_tracedSVG
            }
          }
        }
      }
    }
  }
`<|MERGE_RESOLUTION|>--- conflicted
+++ resolved
@@ -15,67 +15,6 @@
 import PrevAndNext from "../components/prev-and-next"
 import FooterLinks from "../components/shared/footer-links"
 
-<<<<<<< HEAD
-class BlogPostTemplate extends React.Component {
-  render() {
-    const {
-      pageContext: { prev, next },
-      data: { blogPost: post },
-    } = this.props
-    const BioLine = ({ children }) => (
-      <p
-        sx={{
-          color: `textMuted`,
-          fontFamily: `heading`,
-          lineHeight: `dense`,
-          m: 0,
-        }}
-      >
-        {children}
-      </p>
-    )
-
-    return (
-      <>
-        <Container>
-          {
-            // TODO
-            // - settle on `docSearch-content` as selector to identify
-            //   Algolia DocSearch content
-            // - make use of components/docsearch-content in place of <main>
-            //
-            // `post` and `post-body` are only in use as selectors in the
-            // docsearch config for gatsbyjs.org for individual blog posts:
-            // https://github.com/algolia/docsearch-configs/blob/89706210b62e2f384e52ca1b104f92bc0e225fff/configs/gatsbyjs.json#L71-L76
-          }
-          <main id={`reach-skip-nav`} className="post docSearch-content">
-            <BlogPostMetadata post={post} />
-            <div sx={{ display: `flex`, flexDirection: `column` }}>
-              <section
-                sx={{
-                  display: `flex`,
-                  mb: 5,
-                  [mediaQueries.md]: {
-                    mt: 3,
-                    mb: 9,
-                  },
-                }}
-              >
-                <div css={{ flex: `0 0 auto` }}>
-                  <Link
-                    to={post.author.fields.slug}
-                    css={{ "&&": { borderBottom: 0 } }}
-                  >
-                    <Avatar
-                      image={post.author.avatar.childImageSharp.fixed}
-                      overrideCSS={{ mr: 5 }}
-                    />
-                  </Link>
-                </div>
-                <div css={{ flex: `1 1 auto` }}>
-                  <Link to={post.author.fields.slug}>
-                    <h4
-=======
 export default function BlogPostTemplate({ pageContext, data }) {
   const { prev, next } = pageContext
   const post = data.mdx
@@ -140,7 +79,6 @@
                     }}
                   >
                     <span
->>>>>>> 6c915872
                       sx={{
                         borderBottom: t => `1px solid ${t.colors.link.border}`,
                         transition: t =>
@@ -148,31 +86,6 @@
                         "&:hover": { borderColor: `link.hoverBorder` },
                       }}
                     >
-<<<<<<< HEAD
-                      <span
-                        sx={{
-                          borderBottom: t =>
-                            `1px solid ${t.colors.link.border}`,
-                          transition: t =>
-                            `all ${t.transition.speed.fast} ${t.transition.curve.default}`,
-                          "&:hover": { borderColor: `link.hoverBorder` },
-                        }}
-                      >
-                        {post.author.id}
-                      </span>
-                    </h4>
-                  </Link>
-                  <BioLine>{post.author.bio}</BioLine>
-                  <BioLine>
-                    {post.timeToRead} min read · {post.date}
-                    {post.canonicalLink && (
-                      <span>
-                        {` `}
-                        (originally published at
-                        {` `}
-                        <a href={post.canonicalLink}>{post.publishedAt}</a>)
-                      </span>
-=======
                       {post.frontmatter.author.id}
                     </span>
                   </h4>
@@ -229,53 +142,8 @@
                           {post.frontmatter.imageAuthor}
                         </a>
                       </em>
->>>>>>> 6c915872
                     )}
                 </div>
-<<<<<<< HEAD
-              </section>
-              <h1
-                sx={{
-                  marginTop: 0,
-                  order: 0,
-                  letterSpacing: `tight`,
-                  lineHeight: `dense`,
-                  fontSize: [6, 7, 8, 9, 11],
-                  [mediaQueries.lg]: {
-                    mb: 8,
-                  },
-                }}
-              >
-                {post.title}
-              </h1>
-              {post.image && post.showImageInArticle && (
-                <div
-                  sx={{
-                    mt: 8,
-                    mb: 12,
-                    [mediaQueries.lg]: {
-                      ml: `-8em`,
-                    },
-                  }}
-                >
-                  <Img fluid={post.image.childImageSharp.fluid} />
-                  {post.imageAuthor && post.imageAuthorLink && (
-                    <em>
-                      Image by
-                      {` `}
-                      <a href={post.imageAuthorLink}>{post.imageAuthor}</a>
-                    </em>
-                  )}
-                </div>
-              )}
-            </div>
-            <section className="post-body">
-              <MDXRenderer>{post.body}</MDXRenderer>
-            </section>
-            <TagsSection tags={post.tags} />
-            <EmailCaptureForm />
-          </main>
-=======
               )}
           </div>
           <section className="post-body">
@@ -295,7 +163,6 @@
       >
         <Container>
           <PrevAndNext prev={prev} next={next} />
->>>>>>> 6c915872
         </Container>
         <FooterLinks />
       </div>
