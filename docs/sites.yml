--- conflicted
+++ resolved
@@ -10920,7 +10920,6 @@
   built_by: Simon Halimonov
   built_by_url: https://simonhalimonov.com/
   featured: false
-<<<<<<< HEAD
 - title: Thanawat Gulati
   url: https://thanawatgulati.com/
   main_url: https://thanawatgulati.com/
@@ -10935,7 +10934,6 @@
     - Technology
   built_by: Thanawat Gulati
   built_by_url: https://twitter.com/mjamesvevo
-=======
 - title: Nagarjun Palavalli
   main_url: https://nagarjun.co/
   url: https://nagarjun.co/
@@ -10946,5 +10944,4 @@
     - Blog
   built_by: Nagarjun Palavalli
   built_by_url: https://twitter.com/palavalli
->>>>>>> 851c0ef5
   featured: false