{
  "name": "gatsby",
  "description": "Blazing fast modern site generator for React",
  "version": "2.22.4",
  "author": "Kyle Mathews <mathews.kyle@gmail.com>",
  "bin": {
    "gatsby": "./dist/bin/gatsby.js"
  },
  "bugs": {
    "url": "https://github.com/gatsbyjs/gatsby/issues"
  },
  "dependencies": {
    "@babel/code-frame": "^7.8.3",
    "@babel/core": "^7.9.6",
    "@babel/parser": "^7.9.6",
    "@babel/polyfill": "^7.8.7",
    "@babel/runtime": "^7.9.6",
    "@babel/traverse": "^7.9.6",
    "@hapi/joi": "^15.1.1",
    "@mikaelkristiansson/domready": "^1.0.10",
    "@pieh/friendly-errors-webpack-plugin": "1.7.0-chalk-2",
    "@pmmmwh/react-refresh-webpack-plugin": "^0.3.1",
    "@reach/router": "^1.3.3",
    "@types/http-proxy": "^1.17.4",
    "@typescript-eslint/eslint-plugin": "^2.24.0",
    "@typescript-eslint/parser": "^2.24.0",
    "address": "1.1.2",
    "autoprefixer": "^9.8.0",
    "axios": "^0.19.2",
    "babel-core": "7.0.0-bridge.0",
    "babel-eslint": "^10.1.0",
    "babel-loader": "^8.1.0",
    "babel-plugin-add-module-exports": "^0.3.3",
    "babel-plugin-dynamic-import-node": "^2.3.3",
    "babel-plugin-remove-graphql-queries": "^2.9.2",
    "babel-preset-gatsby": "^0.4.6",
    "better-opn": "1.0.0",
    "better-queue": "^3.8.10",
    "bluebird": "^3.7.2",
    "browserslist": "^4.12.0",
    "cache-manager": "^2.11.1",
    "cache-manager-fs-hash": "^0.0.8",
    "chalk": "^2.4.2",
    "chokidar": "3.4.0",
    "common-tags": "^1.8.0",
    "compression": "^1.7.4",
    "convert-hrtime": "^3.0.0",
    "copyfiles": "^2.2.0",
    "core-js": "^2.6.11",
    "cors": "^2.8.5",
    "css-loader": "^1.0.1",
    "date-fns": "^2.14.0",
    "debug": "^3.2.6",
    "del": "^5.1.0",
    "detect-port": "^1.3.0",
    "devcert": "^1.1.0",
    "dotenv": "^8.2.0",
    "eslint": "^6.8.0",
    "eslint-config-react-app": "^5.2.1",
    "eslint-loader": "^2.2.1",
    "eslint-plugin-flowtype": "^3.13.0",
    "eslint-plugin-graphql": "^3.1.1",
    "eslint-plugin-import": "^2.20.2",
    "eslint-plugin-jsx-a11y": "^6.2.3",
    "eslint-plugin-react": "^7.20.0",
    "eslint-plugin-react-hooks": "^1.7.0",
    "event-source-polyfill": "^1.0.14",
    "express": "^4.17.1",
    "express-graphql": "^0.9.0",
    "fast-levenshtein": "^2.0.6",
    "file-loader": "^1.1.11",
    "flat": "^4.1.0",
    "fs-exists-cached": "1.0.0",
    "fs-extra": "^8.1.0",
    "gatsby-cli": "^2.12.29",
    "gatsby-core-utils": "^1.3.2",
    "gatsby-graphiql-explorer": "^0.4.2",
    "gatsby-link": "^2.4.3",
    "gatsby-plugin-page-creator": "^2.3.6",
    "gatsby-plugin-typescript": "^2.4.3",
    "gatsby-react-router-scroll": "^3.0.1",
    "gatsby-telemetry": "^1.3.8",
    "glob": "^7.1.6",
    "got": "8.3.2",
    "graphql": "^14.6.0",
    "graphql-compose": "^6.3.8",
    "graphql-playground-middleware-express": "^1.7.14",
    "hasha": "^5.2.0",
    "http-proxy": "^1.18.0",
    "invariant": "^2.2.4",
    "is-relative": "^1.0.0",
    "is-relative-url": "^3.0.0",
    "is-wsl": "^2.2.0",
    "jest-worker": "^24.9.0",
    "json-loader": "^0.5.7",
    "json-stringify-safe": "^5.0.1",
    "latest-version": "5.1.0",
    "lodash": "^4.17.15",
    "md5": "^2.2.1",
    "md5-file": "^3.2.3",
    "meant": "^1.0.1",
    "micromatch": "^3.1.10",
    "mime": "^2.4.5",
    "mini-css-extract-plugin": "^0.8.2",
    "mitt": "^1.2.0",
    "mkdirp": "^0.5.1",
    "moment": "^2.25.3",
    "name-all-modules-plugin": "^1.0.1",
    "normalize-path": "^2.1.1",
    "null-loader": "^3.0.0",
    "opentracing": "^0.14.4",
    "optimize-css-assets-webpack-plugin": "^5.0.3",
    "p-defer": "^3.0.0",
    "parseurl": "^1.3.3",
    "physical-cpu-count": "^2.0.0",
    "pnp-webpack-plugin": "^1.6.4",
    "postcss-flexbugs-fixes": "^4.2.1",
    "postcss-loader": "^3.0.0",
    "prompts": "^2.3.2",
    "prop-types": "^15.7.2",
    "query-string": "^6.12.1",
    "raw-loader": "^0.5.1",
    "react-dev-utils": "^4.2.3",
    "react-error-overlay": "^3.0.0",
    "react-hot-loader": "^4.12.21",
    "react-refresh": "^0.7.0",
    "redux": "^4.0.5",
    "redux-thunk": "^2.3.0",
    "semver": "^5.7.1",
    "shallow-compare": "^1.2.2",
    "sift": "^5.1.0",
    "signal-exit": "^3.0.3",
    "slugify": "^1.4.0",
    "socket.io": "^2.3.0",
    "stack-trace": "^0.0.10",
    "string-similarity": "^1.2.2",
    "style-loader": "^0.23.1",
    "terser-webpack-plugin": "^1.4.3",
    "tmp": "^0.2.1",
    "true-case-path": "^2.2.1",
    "type-of": "^2.0.1",
    "url-loader": "^1.1.2",
    "util.promisify": "^1.0.1",
    "uuid": "^3.4.0",
    "v8-compile-cache": "^1.1.2",
    "webpack": "~4.43.0",
    "webpack-dev-middleware": "^3.7.2",
    "webpack-dev-server": "^3.11.0",
    "webpack-hot-middleware": "^2.25.0",
    "webpack-merge": "^4.2.2",
    "webpack-stats-plugin": "^0.3.1",
    "ws": "7.2.3",
    "xstate": "^4.9.1",
    "yaml-loader": "^0.6.0"
  },
  "devDependencies": {
    "@babel/cli": "^7.8.4",
    "@babel/runtime": "^7.9.6",
    "@types/hapi__joi": "^16.0.12",
    "@types/reach__router": "^1.3.5",
    "@types/socket.io": "^2.1.4",
<<<<<<< HEAD
    "@types/ws": "5.1.0",
    "babel-preset-gatsby-package": "^0.4.1",
=======
    "@types/tmp": "^0.2.0",
    "babel-preset-gatsby-package": "^0.4.2",
>>>>>>> 4898d186
    "cross-env": "^5.2.1",
    "documentation": "^12.3.0",
    "eslint-plugin-jsx-a11y": "^6.2.3",
    "react": "^16.12.0",
    "react-dom": "^16.12.0",
    "rimraf": "^3.0.2",
    "xhr-mock": "^2.5.1",
    "zipkin": "^0.19.2",
    "zipkin-javascript-opentracing": "^2.1.0",
    "zipkin-transport-http": "^0.19.2"
  },
  "engines": {
    "node": ">=10.13.0"
  },
  "files": [
    "apis.json",
    "ipc.json",
    "cache-dir",
    "dist",
    "graphql.js",
    "index.d.ts",
    "scripts/postinstall.js",
    "utils.js",
    "machine.js",
    "machine.d.ts"
  ],
  "homepage": "https://github.com/gatsbyjs/gatsby/tree/master/packages/gatsby#readme",
  "keywords": [
    "blog",
    "generator",
    "jekyll",
    "markdown",
    "react",
    "ssg",
    "website"
  ],
  "license": "MIT",
  "main": "cache-dir/commonjs/gatsby-browser-entry.js",
  "module": "cache-dir/gatsby-browser-entry.js",
  "peerDependencies": {
    "react": "^16.4.2",
    "react-dom": "^16.4.2"
  },
  "repository": {
    "type": "git",
    "url": "git+https://github.com/gatsbyjs/gatsby.git"
  },
  "resolutions": {
    "graphql": "^14.6.0"
  },
  "scripts": {
    "build": "npm run build:src && npm run build:internal-plugins && npm run build:rawfiles && npm run build:cjs",
    "postbuild": "node scripts/output-api-file.js",
    "build:internal-plugins": "copyfiles -u 1 src/internal-plugins/**/package.json dist",
    "build:rawfiles": "copyfiles -u 1 src/internal-plugins/**/raw_* dist",
    "build:cjs": "babel cache-dir --out-dir cache-dir/commonjs --ignore \"**/__tests__\"",
    "build:src": "babel src --out-dir dist --source-maps --verbose --ignore \"**/gatsby-cli.js,src/internal-plugins/dev-404-page/raw_dev-404-page.js,**/__tests__\" --extensions \".ts,.js\"",
    "clean-test-bundles": "find test/ -type f -name bundle.js* -exec rm -rf {} +",
    "prebuild": "rimraf dist && rimraf cache-dir/commonjs",
    "postinstall": "node scripts/postinstall.js",
    "prepare": "cross-env NODE_ENV=production npm run build",
    "watch": "rimraf dist && mkdir dist && npm run build:internal-plugins && npm run build:rawfiles && npm run build:src -- --watch"
  },
  "types": "index.d.ts",
  "yargs": {
    "boolean-negation": false
  }
}<|MERGE_RESOLUTION|>--- conflicted
+++ resolved
@@ -159,13 +159,9 @@
     "@types/hapi__joi": "^16.0.12",
     "@types/reach__router": "^1.3.5",
     "@types/socket.io": "^2.1.4",
-<<<<<<< HEAD
     "@types/ws": "5.1.0",
-    "babel-preset-gatsby-package": "^0.4.1",
-=======
     "@types/tmp": "^0.2.0",
     "babel-preset-gatsby-package": "^0.4.2",
->>>>>>> 4898d186
     "cross-env": "^5.2.1",
     "documentation": "^12.3.0",
     "eslint-plugin-jsx-a11y": "^6.2.3",
