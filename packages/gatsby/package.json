--- conflicted
+++ resolved
@@ -1,11 +1,7 @@
 {
   "name": "gatsby",
   "description": "Blazing fast modern site generator for React",
-<<<<<<< HEAD
-  "version": "2.20.24-unifiedroutes.17+d97e4ec5e",
-=======
   "version": "2.21.16",
->>>>>>> 192faf66
   "author": "Kyle Mathews <mathews.kyle@gmail.com>",
   "bin": {
     "gatsby": "./dist/bin/gatsby.js"
@@ -35,13 +31,8 @@
     "babel-loader": "^8.1.0",
     "babel-plugin-add-module-exports": "^0.3.3",
     "babel-plugin-dynamic-import-node": "^2.3.3",
-<<<<<<< HEAD
-    "babel-plugin-remove-graphql-queries": "2.9.0",
-    "babel-preset-gatsby": "0.4.0",
-=======
     "babel-plugin-remove-graphql-queries": "^2.9.1",
     "babel-preset-gatsby": "^0.4.1",
->>>>>>> 192faf66
     "better-opn": "1.0.0",
     "better-queue": "^3.8.10",
     "bluebird": "^3.7.2",
@@ -80,15 +71,6 @@
     "flat": "^4.1.0",
     "fs-exists-cached": "1.0.0",
     "fs-extra": "^8.1.0",
-<<<<<<< HEAD
-    "gatsby-cli": "2.12.5",
-    "gatsby-core-utils": "1.2.0",
-    "gatsby-graphiql-explorer": "0.4.0",
-    "gatsby-link": "2.4.0",
-    "gatsby-plugin-page-creator": "2.2.3-unifiedroutes.17+d97e4ec5e",
-    "gatsby-react-router-scroll": "2.3.0",
-    "gatsby-telemetry": "1.3.0",
-=======
     "gatsby-cli": "^2.12.11",
     "gatsby-core-utils": "^1.2.1",
     "gatsby-graphiql-explorer": "^0.4.1",
@@ -97,7 +79,6 @@
     "gatsby-plugin-typescript": "^2.4.2",
     "gatsby-react-router-scroll": "^3.0.0",
     "gatsby-telemetry": "^1.3.2",
->>>>>>> 192faf66
     "glob": "^7.1.6",
     "got": "8.3.2",
     "graphql": "^14.6.0",
@@ -173,11 +154,7 @@
     "@babel/runtime": "^7.9.6",
     "@types/hapi__joi": "^16.0.12",
     "@types/socket.io": "^2.1.4",
-<<<<<<< HEAD
-    "babel-preset-gatsby-package": "0.4.0",
-=======
     "babel-preset-gatsby-package": "^0.4.1",
->>>>>>> 192faf66
     "cross-env": "^5.2.1",
     "documentation": "^12.3.0",
     "eslint-plugin-jsx-a11y": "^6.2.3",
