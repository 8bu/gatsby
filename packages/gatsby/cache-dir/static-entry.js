--- conflicted
+++ resolved
@@ -139,22 +139,6 @@
     bodyHtml,
   })
 
-<<<<<<< HEAD
-=======
-  // Add the chunk-manifest as a head component.
-  const chunkManifest = require(`!raw!../public/chunk-manifest.json`)
-
-  headComponents.unshift(
-    <script
-      id="webpack-manifest"
-      key="webpack-manifest"
-      dangerouslySetInnerHTML={{
-        __html: `/*<![CDATA[*/window.webpackManifest=${chunkManifest}/*]]>*/`,
-      }}
-    />
-  )
-
->>>>>>> f465b38e
   let stats
   try {
     stats = require(`../public/stats.json`)
