--- conflicted
+++ resolved
@@ -1,17 +1,9 @@
-import websocketManager from "../utils/websocket-manager"
-
 const Queue = require(`better-queue`)
 const { store } = require(`../redux`)
 const FastMemoryStore = require(`../query/better-queue-custom-store`)
-<<<<<<< HEAD
-const queryRunner = require(`../query/query-runner`)
-
-const GraphQLRunner = require(`./graphql-runner`).default
-=======
 const { queryRunner } = require(`../query/query-runner`)
 const { websocketManager } = require(`../utils/websocket-manager`)
 const { GraphQLRunner } = require(`./graphql-runner`)
->>>>>>> 67fb15bf
 
 const createBaseOptions = () => {
   return {
@@ -122,14 +114,9 @@
       })
 
     jobs.forEach(job =>
-<<<<<<< HEAD
-      queue.push(job).on(`finish`, function (result) {
-        results.set(job.id, result)
-=======
       queue.push({
         job,
         activity,
->>>>>>> 67fb15bf
       })
     )
   })
