--- conflicted
+++ resolved
@@ -441,14 +441,9 @@
 export const onCreateDevServer = true
 
 /**
-<<<<<<< HEAD
- * Called during `gatsby develop` bootstrap to get and validate a plugins options schema
- * @gatsbyVersion 2.25.0
- * @param {Joi} $0.Joi The instance of Joi to define the schema with
- *
-=======
  * Run during the bootstrap phase. Plugins can use this to define a schema for their options using
  * [Joi](https://joi.dev) to validate the options users pass to the plugin.
+ * @gatsbyVersion 2.25.0
  * @param {object} $0
  * @param {Joi} $0.Joi The instance of [Joi](https://joi.dev) to define the schema
  * @example
@@ -458,6 +453,5 @@
  *     anonymize: Joi.boolean().required(),
  *   })
  * }
->>>>>>> ecc0ad37
  */
 export const pluginOptionsSchema = true