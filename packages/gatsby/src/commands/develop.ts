--- conflicted
+++ resolved
@@ -11,44 +11,8 @@
 import { createServiceLock } from "gatsby-core-utils/dist/service-lock"
 import reporter from "gatsby-cli/lib/reporter"
 import getSslCert from "../utils/get-ssl-cert"
-<<<<<<< HEAD
-import { slash } from "gatsby-core-utils"
-import { initTracer } from "../utils/tracer"
-import apiRunnerNode from "../utils/api-runner-node"
-import { saveState, startAutosave } from "../db"
-import { detectPortInUseAndPrompt } from "../utils/detect-port-in-use-and-prompt"
-import onExit from "signal-exit"
-import queryUtil from "../query"
-import queryWatcher from "../query/query-watcher"
-import requiresWriter from "../bootstrap/requires-writer"
-import {
-  reportWebpackWarnings,
-  structureWebpackErrors,
-} from "../utils/webpack-error-utils"
-import { waitUntilAllJobsComplete } from "../utils/wait-until-jobs-complete"
-import {
-  userPassesFeedbackRequestHeuristic,
-  showFeedbackRequest,
-} from "../utils/feedback"
-
-import { IPreparedUrls, prepareUrls } from "../utils/prepare-urls"
-import { Stage, IProgram } from "./types"
-
-// checks if a string is a valid ip
-const REGEX_IP = /^(?:(?:25[0-5]|2[0-4][0-9]|1[0-9][0-9]|[1-9]?[0-9])\.){3}(?:25[0-5]|2[0-4][0-9]|1[0-9][0-9]|[1-9]?[0-9])$/
-
-// const isInteractive = process.stdout.isTTY
-
-// Watch the static directory and copy files to public as they're added or
-// changed. Wait 10 seconds so copying doesn't interfere with the regular
-// bootstrap.
-setTimeout(() => {
-  syncStaticDir()
-}, 10000)
-=======
 import { startDevelopProxy } from "../utils/develop-proxy"
 import { IProgram } from "./types"
->>>>>>> 51d28bb5
 
 // Adapted from https://stackoverflow.com/a/16060619
 const requireUncached = (file: string): any => {
@@ -186,31 +150,6 @@
     })
   }
 
-<<<<<<< HEAD
-  // Start bootstrap process.
-  const { graphqlRunner } = await bootstrap(program)
-
-  // Start the createPages hot reloader.
-  bootstrapPageHotReloader(graphqlRunner)
-
-  // Start the schema hot reloader.
-  bootstrapSchemaHotReloader()
-
-  await queryUtil.initialProcessQueries()
-
-  require(`../redux/actions`).boundActionCreators.setProgramStatus(
-    `BOOTSTRAP_QUERY_RUNNING_FINISHED`
-  )
-  await saveState()
-
-  await waitUntilAllJobsComplete()
-  requiresWriter.startListener()
-  startAutosave()
-  queryUtil.startListeningToDevelopQueue()
-  queryWatcher.startWatchDeletePage()
-
-  let { compiler, webpackActivity } = await startServer(program)
-=======
   // NOTE(@mxstbr): We need to start the develop proxy before the develop process to ensure
   // codesandbox detects the right port to expose by default
   const proxy = startDevelopProxy({
@@ -218,7 +157,6 @@
     targetPort: developPort,
     program,
   })
->>>>>>> 51d28bb5
 
   const developProcess = new ControllableScript(`
     const cmd = require(${JSON.stringify(developProcessPath)});
