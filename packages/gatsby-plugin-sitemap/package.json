{
  "name": "gatsby-plugin-sitemap",
  "description": "Gatsby plugin that automatically creates a sitemap for your site",
  "version": "2.4.17",
  "author": "Nicholas Young &lt;nicholas@nicholaswyoung.com&gt;",
  "bugs": {
    "url": "https://github.com/gatsbyjs/gatsby/issues"
  },
  "dependencies": {
    "@babel/runtime": "^7.11.2",
<<<<<<< HEAD
    "joi": "^17.2.1",
=======
    "common-tags": "^1.8.0",
>>>>>>> 10c34567
    "minimatch": "^3.0.4",
    "sitemap": "^6.3.0"
  },
  "devDependencies": {
    "@babel/cli": "^7.11.6",
    "@babel/core": "^7.11.6",
    "babel-preset-gatsby-package": "^0.5.3",
    "cross-env": "^7.0.2"
  },
  "homepage": "https://github.com/gatsbyjs/gatsby/tree/master/packages/gatsby-plugin-sitemap#readme",
  "keywords": [
    "gatsby",
    "gatsby-plugin"
  ],
  "license": "MIT",
  "main": "index.js",
  "peerDependencies": {
    "gatsby": "^2.0.0"
  },
  "repository": {
    "type": "git",
    "url": "https://github.com/gatsbyjs/gatsby.git",
    "directory": "packages/gatsby-plugin-sitemap"
  },
  "scripts": {
    "build": "babel src --out-dir . --ignore \"**/__tests__\"",
    "prepare": "cross-env NODE_ENV=production npm run build",
    "watch": "babel -w src --out-dir . --ignore \"**/__tests__\"",
    "test": "jest",
    "test:watch": "jest --watch"
  },
  "engines": {
    "node": ">=10.13.0"
  }
}<|MERGE_RESOLUTION|>--- conflicted
+++ resolved
@@ -8,11 +8,8 @@
   },
   "dependencies": {
     "@babel/runtime": "^7.11.2",
-<<<<<<< HEAD
+    "common-tags": "^1.8.0",
     "joi": "^17.2.1",
-=======
-    "common-tags": "^1.8.0",
->>>>>>> 10c34567
     "minimatch": "^3.0.4",
     "sitemap": "^6.3.0"
   },
