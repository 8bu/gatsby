--- conflicted
+++ resolved
@@ -26,14 +26,9 @@
   "dependencies": {
     "@babel/traverse": "^7.10.2",
     "fs-exists-cached": "^1.0.0",
-<<<<<<< HEAD
-    "gatsby-page-utils": "^0.2.19",
+    "gatsby-page-utils": "^0.2.20",
     "globby": "^11.0.1",
     "graphql": "^14.6.0",
-=======
-    "gatsby-page-utils": "^0.2.20",
-    "glob": "^7.1.6",
->>>>>>> 23db8e5b
     "lodash": "^4.17.15",
     "slugify": "^1.4.4"
   },
