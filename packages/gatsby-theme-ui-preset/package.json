{
  "name": "gatsby-theme-ui-preset",
<<<<<<< HEAD
  "version": "0.0.7-unifiedroutes.15078+a3b781790",
=======
  "version": "0.0.48",
>>>>>>> c6c335f6
  "description": "A Gatsby theme for theme-ui styles",
  "main": "index.js",
  "keywords": [
    "gatsby",
    "gatsby-theme",
    "gatsby-plugin",
    "react"
  ],
  "license": "MIT",
  "repository": {
    "type": "git",
    "url": "https://github.com/gatsbyjs/gatsby.git",
    "directory": "packages/gatsby-theme-ui-preset"
  },
  "homepage": "https://github.com/gatsbyjs/gatsby/tree/master/packages/gatsby-theme-ui-preset#readme",
  "dependencies": {
    "@emotion/core": "^10.0.28",
    "@mdx-js/react": "^1.6.5",
    "@theme-ui/prism": "^0.2.50",
    "@theme-ui/typography": "^0.2.46",
    "deepmerge": "^4.2.2",
<<<<<<< HEAD
    "gatsby-plugin-emotion": "4.3.1",
=======
    "gatsby-plugin-emotion": "^4.3.3",
>>>>>>> c6c335f6
    "gatsby-plugin-theme-ui": "^0.2.53",
    "theme-ui": "^0.2.52",
    "typeface-merriweather": "0.0.72",
    "typeface-montserrat": "0.0.75",
    "typography-theme-wordpress-2016": "^0.16.19"
  },
  "devDependencies": {
<<<<<<< HEAD
    "gatsby": "2.20.24-unifiedroutes.31+a3b781790",
=======
    "gatsby": "^2.22.17",
>>>>>>> c6c335f6
    "prettier": "2.0.5",
    "react": "^16.12.0",
    "react-dom": "^16.12.0"
  },
  "peerDependencies": {
    "gatsby": "^2.13.13",
    "react": "^16.8.6",
    "react-dom": "^16.8.6"
  },
  "engines": {
    "node": ">=10.13.0"
  },
  "gitHead": "a3b7817908801143fe658f1f8c73254d10b248aa"
}<|MERGE_RESOLUTION|>--- conflicted
+++ resolved
@@ -1,10 +1,6 @@
 {
   "name": "gatsby-theme-ui-preset",
-<<<<<<< HEAD
   "version": "0.0.7-unifiedroutes.15078+a3b781790",
-=======
-  "version": "0.0.48",
->>>>>>> c6c335f6
   "description": "A Gatsby theme for theme-ui styles",
   "main": "index.js",
   "keywords": [
@@ -26,11 +22,7 @@
     "@theme-ui/prism": "^0.2.50",
     "@theme-ui/typography": "^0.2.46",
     "deepmerge": "^4.2.2",
-<<<<<<< HEAD
-    "gatsby-plugin-emotion": "4.3.1",
-=======
     "gatsby-plugin-emotion": "^4.3.3",
->>>>>>> c6c335f6
     "gatsby-plugin-theme-ui": "^0.2.53",
     "theme-ui": "^0.2.52",
     "typeface-merriweather": "0.0.72",
@@ -38,11 +30,7 @@
     "typography-theme-wordpress-2016": "^0.16.19"
   },
   "devDependencies": {
-<<<<<<< HEAD
     "gatsby": "2.20.24-unifiedroutes.31+a3b781790",
-=======
-    "gatsby": "^2.22.17",
->>>>>>> c6c335f6
     "prettier": "2.0.5",
     "react": "^16.12.0",
     "react-dom": "^16.12.0"
