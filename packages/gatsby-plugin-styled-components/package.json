{
  "name": "gatsby-plugin-styled-components",
  "description": "Gatsby plugin to add support for styled components",
<<<<<<< HEAD
  "version": "2.0.0-alpha.0",
=======
  "version": "1.0.5",
>>>>>>> 160fb02f
  "author": "Guten Ye <ywzhaifei@gmail.com>",
  "dependencies": {
    "babel-runtime": "^6.26.0",
    "styled-components": "^2.0.0"
  },
  "devDependencies": {
    "babel-cli": "^6.26.0"
  },
  "keywords": [
    "gatsby",
    "gatsby-plugin",
    "styled-components"
  ],
  "license": "MIT",
  "main": "index.js",
  "scripts": {
    "prepublish": "npm run build",
    "build": "babel src --out-dir . --ignore __tests__"
  }
}<|MERGE_RESOLUTION|>--- conflicted
+++ resolved
@@ -1,11 +1,7 @@
 {
   "name": "gatsby-plugin-styled-components",
   "description": "Gatsby plugin to add support for styled components",
-<<<<<<< HEAD
   "version": "2.0.0-alpha.0",
-=======
-  "version": "1.0.5",
->>>>>>> 160fb02f
   "author": "Guten Ye <ywzhaifei@gmail.com>",
   "dependencies": {
     "babel-runtime": "^6.26.0",
